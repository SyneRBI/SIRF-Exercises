--- conflicted
+++ resolved
@@ -81,8 +81,6 @@
    ]
   },
   {
-<<<<<<< HEAD
-=======
    "cell_type": "markdown",
    "metadata": {},
    "source": [
@@ -92,7 +90,6 @@
    ]
   },
   {
->>>>>>> 471f7f4c
    "cell_type": "markdown",
    "metadata": {},
    "source": [
