{
 "cells": [
  {
   "cell_type": "code",
<<<<<<< HEAD
   "execution_count": 1,
=======
   "execution_count": null,
>>>>>>> 471f7f4c
   "metadata": {},
   "outputs": [],
   "source": [
    "# -*- coding: utf-8 -*-\n",
    "###\n",
    "# Demonstration of MR reconstruction with CCP PET-MR Software\n",
    "#\n",
    "# This demonstration shows how to reconstruct MR images and how to apply filters \n",
    "# in k-space.\n",
    "#\n",
    "# This demo is a 'script', i.e. intended to be run step by step in a\n",
    "# Python IDE such as spyder. It is organised in 'cells'. spyder displays these\n",
    "# cells nicely and allows you to run each cell on its own.\n",
    "#\n",
    "# First version: 27th of May 2017\n",
    "# Updated: 1st of April 2019\n",
    "# Author: Christoph Kolbitsch, Johannes Mayer\n",
    "#\n",
    "\n",
    "## CCP PETMR Synergistic Image Reconstruction Framework (SIRF).\n",
    "## Copyright 2015 - 2017 Rutherford Appleton Laboratory STFC.\n",
    "## Copyright 2015 - 2017 University College London.\n",
    "## Copyright 2015 - 2017 Physikalisch-Technische Bundesanstalt.\n",
    "##\n",
    "## This is software developed for the Collaborative Computational\n",
    "## Project in Positron Emission Tomography and Magnetic Resonance imaging\n",
    "## (http://www.ccppetmr.ac.uk/).\n",
    "##\n",
    "## Licensed under the Apache License, Version 2.0 (the \"License\");\n",
    "##   you may not use this file except in compliance with the License.\n",
    "##   You may obtain a copy of the License at\n",
    "##       http://www.apache.org/licenses/LICENSE-2.0\n",
    "##   Unless required by applicable law or agreed to in writing, software\n",
    "##   distributed under the License is distributed on an \"AS IS\" BASIS,\n",
    "##   WITHOUT WARRANTIES OR CONDITIONS OF ANY KIND, either express or implied.\n",
    "##   See the License for the specific language governing permissions and\n",
    "##   limitations under the License."
   ]
  },
  {
   "cell_type": "code",
   "execution_count": 2,
   "metadata": {},
   "outputs": [
    {
     "name": "stdout",
     "output_type": "stream",
     "text": [
      "Using matplotlib backend: Qt5Agg\n"
     ]
    }
   ],
   "source": [
    "__version__ = '0.1.0'\n",
    "\n",
    "# import engine module\n",
    "import sirf.Gadgetron as pMR\n",
    "from sirf.Utilities import examples_data_path\n",
    "\n",
    "# import further modules\n",
    "import os, numpy\n",
    "%matplotlib\n",
    "import matplotlib.pyplot as plt\n",
    "\n",
    "#%% GO TO MR FOLDER\n",
    "os.chdir( examples_data_path('MR'))"
   ]
  },
  {
   "cell_type": "markdown",
   "metadata": {},
   "source": [
    "### K-space Filtering\n",
    "#### Goals of this notebook:\n",
    "- Definition of our own function in Python.\n",
    "- Write first lines of code.\n",
    "- Extraction of the k-space data stored in the AcquisitionData objects (so then we can play with them!).\n",
    "- Application of a filter to the k-space data.\n",
    "- Obtain a better understanding of the relationship between k-space and image space."
   ]
  },
  {
   "cell_type": "markdown",
   "metadata": {},
   "source": [
    "### Programming task\n",
    "Now it's time to apply some of our Python knowledge in a minimal programming exercise.\n",
    "Please write code which completes the following task:\n",
    "- create a variable named `acq_data` of the class `AcquisitionData` of the `pMR` package.\n",
    "- the file we want to load is called `ptb_resolutionphantom_fully_ismrmrd.h5`. Pass this as the argument to the constructor of `AcquisitionData`.\n",
    "- create a variable named `kdim` and assign it the return value of the method  `dimensions` of `AcquisitionData`. `dimensions` does not take arguments.\n",
    "\n",
    "__Hint:__ Don't forget empty parenthesis if you call function without arguments!\n",
    "\n",
    "__Please make sure the variable names are as indicated.__"
   ]
  },
  {
   "cell_type": "code",
   "execution_count": null,
   "metadata": {},
   "outputs": [],
   "source": [
    "# YOUR CODE GOES HERE\n",
    "acq_data = pMR.AcquisitionData(\"ptb_resolutionphantom_fully_ismrmrd.h5\")\n",
    "kdim = acq_data.dimensions()\n",
    "\n"
   ]
  },
  {
   "cell_type": "code",
   "execution_count": null,
   "metadata": {},
<<<<<<< HEAD
   "outputs": [
    {
     "name": "stdout",
     "output_type": "stream",
     "text": [
      "Size of k-space 256x4x512\n"
     ]
    }
   ],
=======
   "outputs": [],
>>>>>>> 471f7f4c
   "source": [
    "# AS A TEST RUN THIS CELL:\n",
    "print('Size of k-space %dx%dx%d' % kdim)\n"
   ]
  },
  {
   "cell_type": "code",
   "execution_count": null,
   "metadata": {},
   "outputs": [],
   "source": [
    "# SOLUTION CELL.\n",
    "# DON'T RUN UNLESS YOU TRIED TO WRITE YOUR OWN CODE FIRST.\n",
    "\n",
    "\n",
    "\n",
    "\n",
    "\n",
    "\n",
    "\n",
    "\n",
    "\n",
    "\n",
    "\n",
    "\n",
    "\n",
    "\n",
    "\n",
    "\n",
    "\n",
    "\n",
    "\n",
    "\n",
    "\n",
    "\n",
    "\n",
    "\n",
    "\n",
    "\n",
    "\n",
    "\n",
    "\n",
    "\n",
    "\n",
    "\n",
    "acq_data = pMR.AcquisitionData('ptb_resolutionphantom_fully_ismrmrd.h5')\n",
    "\n",
    "kdim = acq_data.dimensions()\n",
    "print('Size of k-space %dx%dx%d' % kdim)\n",
    "\n",
    "\n"
   ]
  },
  {
   "cell_type": "markdown",
   "metadata": {},
   "source": [
    "### Question Data Dimensions:\n",
    "- Have a quick guess what the different dimensions of the data represent."
   ]
  },
  {
   "cell_type": "code",
   "execution_count": null,
   "metadata": {},
   "outputs": [],
   "source": [
    "#%% PREPROCESS DATA \n",
    "# Remember, this will correct for asymmetric echoes, noise correlation and removal of readout oversampling.\n",
    "preprocessed_data = pMR.preprocess_acquisition_data(acq_data)\n",
    "\n",
    "# Get size of k-space data after removal of oversampling\n",
    "kdim = preprocessed_data.dimensions()\n",
    "print('Size of k-space %dx%dx%d' % kdim)\n",
    "\n",
    "\n"
   ]
  },
  {
   "cell_type": "markdown",
   "metadata": {},
   "source": [
    "### Question Data Dimensions:\n",
    "- Have an _educated_ guess what the different dimensions of the data represent."
   ]
  },
  {
   "cell_type": "markdown",
   "metadata": {},
   "source": [
    "### Image Filter\n",
    "To filter our image we can use the [convolution theorem](https://en.wikipedia.org/wiki/Convolution_theorem).  \n",
    "It states that for two functions $f, g$ and their Fourier transforms $F = \\mathcal{F}(f), G = \\mathcal{F}(g)$ the following relation holds:  \n",
    "\n",
    "$$ \n",
    "\\mathcal{F}(f * g) = F \\cdot G\n",
    "$$\n",
    "\n",
    "\"Filtering an image\" means to perform a convolution of the image with a filter function. This will weight each image pixel with it's neighbouring pixels by weight of the filter. For example smoothing with a Gaussian filter will average each pixel with its neighbors weighted by a Gaussian $w\\propto e^{- \\frac{r^2}{\\sigma^2}}$ where $r$ is the distance to the neighbor, and $\\sigma$ is the width of the filter.\n",
    "\n",
    "Using the convolution theorem we don't need to actually convolve our image, we can simply multiply our k-space data with the Fourier transform of the filter and achieve the same effect."
   ]
  },
  {
   "cell_type": "markdown",
   "metadata": {},
   "source": [
    "### A note on Python programming\n",
    "To define our own function, Python requires the following syntax:\n",
    "``` \n",
    "def function_name( argument1, argument2, ... , argumentN):\n",
    "    something = code_that_does_something_with_arguments\n",
    "    \n",
    "    return something\n",
    "``` \n",
    "__Indentation is important in Python!__  "
   ]
  },
  {
   "cell_type": "code",
   "execution_count": null,
   "metadata": {},
   "outputs": [],
   "source": [
    "#%% a definition of a Gaussian function\n",
    "# the numpy package is a powerful algebra package allowing for fast computations of multidimensional arrays\n",
    "def gaussian(x, mu, sigma):\n",
    "    return numpy.exp(-numpy.power(x - mu, 2.) / (2 * numpy.power(sigma, 2.)))\n",
    "\n",
    "\n",
    "\n",
    "show_lineplot = True"
   ]
  },
  {
   "cell_type": "code",
   "execution_count": null,
   "metadata": {},
   "outputs": [],
   "source": [
    "#%% CREATE K-SPACE FILTER\n",
    "# Set width of Gaussian weighting function\n",
    "sigma = 100.0\n",
    "\n",
    "kx_axis = numpy.array([numpy.linspace(-kdim[2]/2, kdim[2]/2, kdim[2])])\n",
    "\n",
    "\n",
    "# We call our gaussian function\n",
    "gauss_1d = gaussian(kx_axis ,  0,sigma)\n",
    "\n",
    "\n",
    "if show_lineplot is True:\n",
    "    fig = plt.figure()\n",
    "    ax = fig.add_subplot(1,1,1)\n",
    "    ax.plot(gauss_1d[0,:], linewidth=2.0)\n",
    "    ax.set_title('k-space weight')\n",
    "    plt.axis([50, 200, 0, 1])\n",
    "    show_lineplot = False\n"
   ]
  },
  {
   "cell_type": "code",
   "execution_count": null,
   "metadata": {},
   "outputs": [],
   "source": [
    "# Extend 1D weighting function to 2D by repeating it along the phase encoding \n",
    "# dimension\n",
    "gauss_weight = numpy.tile(gauss_1d, (kdim[0], 1))"
   ]
  },
  {
   "cell_type": "code",
   "execution_count": null,
   "metadata": {},
   "outputs": [],
   "source": [
    "#%% APPLY K-SPACE FILTER\n",
    "# Retrieve k-space data\n",
    "preprocessed_data = pMR.preprocess_acquisition_data(acq_data)\n",
    "preprocessed_array = preprocessed_data.as_array()"
   ]
  },
  {
   "cell_type": "markdown",
   "metadata": {},
   "source": [
    "#### SIRF Hint:\n",
    "The method `as_array()` is very useful. This way one can extract the data from images or acquisition data, manipulate it and feed it back into the reconstruction later using the `fill()` method. We will see it very often today."
   ]
  },
  {
   "cell_type": "code",
   "execution_count": null,
   "metadata": {},
   "outputs": [],
   "source": [
    "# Apply 2D weighting function to each coil\n",
    "for c in range(kdim[1]):\n",
    "    preprocessed_array[:,c,:] = numpy.multiply(preprocessed_array[:,c,:], gauss_weight)\n",
    "    \n",
    "# Update modified k-space data    \n",
    "preprocessed_data.fill(preprocessed_array) # fill(), there it is!"
   ]
  },
  {
   "cell_type": "code",
   "execution_count": null,
   "metadata": {},
   "outputs": [],
   "source": [
    "#%% RECONSTRUCT IMAGES\n",
    "recon = pMR.FullySampledReconstructor()\n",
    "recon.set_input(preprocessed_data)\n",
    "recon.process()\n",
    "\n",
    "\n"
   ]
  },
  {
   "cell_type": "code",
   "execution_count": null,
   "metadata": {},
   "outputs": [],
   "source": [
    "#%% RETRIEVE AND VIEW IMAGE\n",
    "image_data = recon.get_output()\n",
    "image_array = abs(image_data.as_array())\n",
    "image_array = image_array/image_array.max()\n",
    "\n",
    "fig = plt.figure(figsize=[9, 3])\n",
    "plt.set_cmap('gray')\n",
    "ax = fig.add_subplot(1,3,1)\n",
    "ax.imshow(image_array[0,:,:], vmin=0, vmax=0.7)\n",
    "ax.set_title('Filtered image, sigma= ' + str(sigma))\n",
    "ax.axis('off')\n",
    "\n",
    "ax = fig.add_subplot(1,3,2)\n",
    "ax.plot(image_array[0,50,:], linewidth=2.0)\n",
    "ax.set_title('Image value')\n",
    "ax.set_xlabel('Image x-position')\n",
    "plt.axis([50, 200, 0, 1])\n",
    "\n",
    "ax = fig.add_subplot(1,3,3)\n",
    "ax.plot(gauss_1d[0,:], linewidth=2.0)\n",
    "ax.set_title('K-space weight')\n",
    "ax.set_xlabel('Readout position')\n",
    "plt.axis([0, 255, 0, 1])\n"
   ]
  },
  {
   "cell_type": "markdown",
   "metadata": {},
   "source": [
    "### Question:\n",
    "What happened compared to the dataset we looked at earlier?\n",
    "What are your expectations if you increase the width of the k-space weights?  \n",
    "For a __larger__ width, will the smoothing effect become:\n",
    "- stronger\n",
    "- or weaker?\n"
   ]
  },
  {
   "cell_type": "markdown",
   "metadata": {},
   "source": [
    "### Programming task\n",
    "Go back to the cell in which the filter width `sigma` is defined.\n",
    "- Vary `sigma` and run the all the subsequent cells to get an update of the plot.\n",
    "- view the resulting reconstructions \n",
    "- repeat this for just a couple of different `sigma` between 1 and 100.\n"
   ]
  },
  {
   "cell_type": "markdown",
   "metadata": {},
   "source": [
    "### Question:\n",
    "What happens for:\n",
    "- larger filter widths?\n",
    "- smaller filter widths?\n",
    "\n",
    "Did this match your expectations?"
   ]
  },
  {
   "cell_type": "code",
   "execution_count": null,
   "metadata": {},
   "outputs": [],
   "source": [
    "plt.close('all')"
   ]
  },
  {
   "cell_type": "markdown",
   "metadata": {},
   "source": [
    "### Recap\n",
    "#### We just learned\n",
    "- to access data stored in AcquisitionData objects.\n",
    "- which data dimensions correspond to which encoding steps.\n",
    "- how to define a Python function.\n",
    "- about the convolution theorem.\n",
    "- to filter an image by weighting its k-space.\n",
    "- about the reciprocal nature of lengths in k-space and image space.\n"
   ]
  }
 ],
 "metadata": {
  "kernelspec": {
   "display_name": "Python 3",
   "language": "python",
   "name": "python3"
  },
  "language_info": {
   "codemirror_mode": {
    "name": "ipython",
    "version": 3
   },
   "file_extension": ".py",
   "mimetype": "text/x-python",
   "name": "python",
   "nbconvert_exporter": "python",
   "pygments_lexer": "ipython3",
   "version": "3.7.1"
  }
 },
 "nbformat": 4,
 "nbformat_minor": 1
}<|MERGE_RESOLUTION|>--- conflicted
+++ resolved
@@ -2,11 +2,7 @@
  "cells": [
   {
    "cell_type": "code",
-<<<<<<< HEAD
-   "execution_count": 1,
-=======
-   "execution_count": null,
->>>>>>> 471f7f4c
+   "execution_count": null,
    "metadata": {},
    "outputs": [],
    "source": [
@@ -120,19 +116,9 @@
    "cell_type": "code",
    "execution_count": null,
    "metadata": {},
-<<<<<<< HEAD
-   "outputs": [
-    {
-     "name": "stdout",
-     "output_type": "stream",
-     "text": [
-      "Size of k-space 256x4x512\n"
-     ]
-    }
-   ],
-=======
-   "outputs": [],
->>>>>>> 471f7f4c
+
+   "outputs": [],
+
    "source": [
     "# AS A TEST RUN THIS CELL:\n",
     "print('Size of k-space %dx%dx%d' % kdim)\n"
