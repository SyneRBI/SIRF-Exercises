--- conflicted
+++ resolved
@@ -31,13 +31,7 @@
   {
    "cell_type": "code",
    "execution_count": null,
-<<<<<<< HEAD
-   "metadata": {
-    "collapsed": false
-   },
-=======
-   "metadata": {},
->>>>>>> f37dfaf7
+   "metadata": {},
    "outputs": [],
    "source": [
     "class Person:\n",
@@ -57,13 +51,7 @@
   {
    "cell_type": "code",
    "execution_count": null,
-<<<<<<< HEAD
-   "metadata": {
-    "collapsed": false
-   },
-=======
-   "metadata": {},
->>>>>>> f37dfaf7
+   "metadata": {},
    "outputs": [],
    "source": [
     "me = Person(\"Ben\", \"Thomas\", 33, \"PDRA\", \"male\")"
@@ -72,13 +60,7 @@
   {
    "cell_type": "code",
    "execution_count": null,
-<<<<<<< HEAD
-   "metadata": {
-    "collapsed": false
-   },
-=======
-   "metadata": {},
->>>>>>> f37dfaf7
+   "metadata": {},
    "outputs": [],
    "source": [
     "print(me)"
@@ -87,14 +69,7 @@
   {
    "cell_type": "code",
    "execution_count": null,
-<<<<<<< HEAD
-   "metadata": {
-    "collapsed": false,
-    "scrolled": true
-   },
-=======
-   "metadata": {},
->>>>>>> f37dfaf7
+   "metadata": {},
    "outputs": [],
    "source": [
     "#show name and age\n",
@@ -133,13 +108,7 @@
   {
    "cell_type": "code",
    "execution_count": null,
-<<<<<<< HEAD
-   "metadata": {
-    "collapsed": true
-   },
-=======
-   "metadata": {},
->>>>>>> f37dfaf7
+   "metadata": {},
    "outputs": [],
    "source": [
     "class Person:\n",
@@ -165,13 +134,7 @@
   {
    "cell_type": "code",
    "execution_count": null,
-<<<<<<< HEAD
-   "metadata": {
-    "collapsed": false
-   },
-=======
-   "metadata": {},
->>>>>>> f37dfaf7
+   "metadata": {},
    "outputs": [],
    "source": [
     "me = Person(\"Ben\", \"Thomas\", \"PDRA\", \"male\")"
@@ -180,13 +143,7 @@
   {
    "cell_type": "code",
    "execution_count": null,
-<<<<<<< HEAD
-   "metadata": {
-    "collapsed": false
-   },
-=======
-   "metadata": {},
->>>>>>> f37dfaf7
+   "metadata": {},
    "outputs": [],
    "source": [
     "me.get_age()"
@@ -195,13 +152,7 @@
   {
    "cell_type": "code",
    "execution_count": null,
-<<<<<<< HEAD
-   "metadata": {
-    "collapsed": false
-   },
-=======
-   "metadata": {},
->>>>>>> f37dfaf7
+   "metadata": {},
    "outputs": [],
    "source": [
     "me.set_age(33)\n",
@@ -211,13 +162,7 @@
   {
    "cell_type": "code",
    "execution_count": null,
-<<<<<<< HEAD
-   "metadata": {
-    "collapsed": false
-   },
-=======
-   "metadata": {},
->>>>>>> f37dfaf7
+   "metadata": {},
    "outputs": [],
    "source": [
     "me.__age"
@@ -259,13 +204,7 @@
   {
    "cell_type": "code",
    "execution_count": null,
-<<<<<<< HEAD
-   "metadata": {
-    "collapsed": true
-   },
-=======
-   "metadata": {},
->>>>>>> f37dfaf7
+   "metadata": {},
    "outputs": [],
    "source": [
     "class Person:\n",
@@ -296,13 +235,7 @@
   {
    "cell_type": "code",
    "execution_count": null,
-<<<<<<< HEAD
-   "metadata": {
-    "collapsed": true
-   },
-=======
-   "metadata": {},
->>>>>>> f37dfaf7
+   "metadata": {},
    "outputs": [],
    "source": [
     "me = Person(\"Ben\", \"Thomas\", \"PDRA\", \"male\")"
@@ -311,13 +244,7 @@
   {
    "cell_type": "code",
    "execution_count": null,
-<<<<<<< HEAD
-   "metadata": {
-    "collapsed": true
-   },
-=======
-   "metadata": {},
->>>>>>> f37dfaf7
+   "metadata": {},
    "outputs": [],
    "source": [
     "me.age = 33"
@@ -326,13 +253,7 @@
   {
    "cell_type": "code",
    "execution_count": null,
-<<<<<<< HEAD
-   "metadata": {
-    "collapsed": false
-   },
-=======
-   "metadata": {},
->>>>>>> f37dfaf7
+   "metadata": {},
    "outputs": [],
    "source": [
     "me.age"
@@ -341,13 +262,7 @@
   {
    "cell_type": "code",
    "execution_count": null,
-<<<<<<< HEAD
-   "metadata": {
-    "collapsed": false
-   },
-=======
-   "metadata": {},
->>>>>>> f37dfaf7
+   "metadata": {},
    "outputs": [],
    "source": [
     "me.age = 500"
@@ -385,13 +300,7 @@
   {
    "cell_type": "code",
    "execution_count": null,
-<<<<<<< HEAD
-   "metadata": {
-    "collapsed": true
-   },
-=======
-   "metadata": {},
->>>>>>> f37dfaf7
+   "metadata": {},
    "outputs": [],
    "source": [
     "class Animal:\n",
@@ -408,13 +317,7 @@
   {
    "cell_type": "code",
    "execution_count": null,
-<<<<<<< HEAD
-   "metadata": {
-    "collapsed": true
-   },
-=======
-   "metadata": {},
->>>>>>> f37dfaf7
+   "metadata": {},
    "outputs": [],
    "source": [
     "class Cat(Animal):\n",
@@ -431,13 +334,7 @@
   {
    "cell_type": "code",
    "execution_count": null,
-<<<<<<< HEAD
-   "metadata": {
-    "collapsed": true
-   },
-=======
-   "metadata": {},
->>>>>>> f37dfaf7
+   "metadata": {},
    "outputs": [],
    "source": [
     "tom = Cat(\"Tom\", \"fish\")"
@@ -446,13 +343,7 @@
   {
    "cell_type": "code",
    "execution_count": null,
-<<<<<<< HEAD
-   "metadata": {
-    "collapsed": false
-   },
-=======
-   "metadata": {},
->>>>>>> f37dfaf7
+   "metadata": {},
    "outputs": [],
    "source": [
     "tom.show_info()"
@@ -485,13 +376,7 @@
   {
    "cell_type": "code",
    "execution_count": null,
-<<<<<<< HEAD
-   "metadata": {
-    "collapsed": false
-   },
-=======
-   "metadata": {},
->>>>>>> f37dfaf7
+   "metadata": {},
    "outputs": [],
    "source": [
     "class Cat(Animal):\n",
@@ -513,13 +398,7 @@
   {
    "cell_type": "code",
    "execution_count": null,
-<<<<<<< HEAD
-   "metadata": {
-    "collapsed": false
-   },
-=======
-   "metadata": {},
->>>>>>> f37dfaf7
+   "metadata": {},
    "outputs": [],
    "source": [
     "tom = Cat(\"Tom\", \"fish\")"
@@ -528,13 +407,7 @@
   {
    "cell_type": "code",
    "execution_count": null,
-<<<<<<< HEAD
-   "metadata": {
-    "collapsed": false
-   },
-=======
-   "metadata": {},
->>>>>>> f37dfaf7
+   "metadata": {},
    "outputs": [],
    "source": [
     "tom.show_info()"
@@ -577,13 +450,7 @@
   {
    "cell_type": "code",
    "execution_count": null,
-<<<<<<< HEAD
-   "metadata": {
-    "collapsed": true
-   },
-=======
-   "metadata": {},
->>>>>>> f37dfaf7
+   "metadata": {},
    "outputs": [],
    "source": [
     "class Animal:\n",
@@ -600,13 +467,7 @@
   {
    "cell_type": "code",
    "execution_count": null,
-<<<<<<< HEAD
-   "metadata": {
-    "collapsed": false
-   },
-=======
-   "metadata": {},
->>>>>>> f37dfaf7
+   "metadata": {},
    "outputs": [],
    "source": [
     "class Cat(Animal):\n",
@@ -628,13 +489,7 @@
   {
    "cell_type": "code",
    "execution_count": null,
-<<<<<<< HEAD
-   "metadata": {
-    "collapsed": true
-   },
-=======
-   "metadata": {},
->>>>>>> f37dfaf7
+   "metadata": {},
    "outputs": [],
    "source": [
     "c = Cat(\"Tom\")\n",
@@ -645,13 +500,7 @@
   {
    "cell_type": "code",
    "execution_count": null,
-<<<<<<< HEAD
-   "metadata": {
-    "collapsed": false
-   },
-=======
-   "metadata": {},
->>>>>>> f37dfaf7
+   "metadata": {},
    "outputs": [],
    "source": [
     "pets = [c,p,d]"
@@ -660,13 +509,7 @@
   {
    "cell_type": "code",
    "execution_count": null,
-<<<<<<< HEAD
-   "metadata": {
-    "collapsed": false
-   },
-=======
-   "metadata": {},
->>>>>>> f37dfaf7
+   "metadata": {},
    "outputs": [],
    "source": [
     "for pet in pets:\n",
