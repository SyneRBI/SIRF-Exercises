--- conflicted
+++ resolved
@@ -439,10 +439,6 @@
    "outputs": [],
    "source": [
     "# Start with an image filled with zeroes. \n",
-<<<<<<< HEAD
-    "FDG=pet.ImageData('FDG_small.hv')\n",
-=======
->>>>>>> 478b3280
     "tumour_arr = FDG.get_uniform_copy(0).as_array()\n",
     "# The value of the tumour will be 1.2*the max in the FDG image\n",
     "tumour_val = 1.2 * FDG.as_array().max()\n",
@@ -485,7 +481,6 @@
     "\n",
     "`zoom_image` and `move_to_scanner_centre` didn't exist prior to SIRF v2.1.0. If your version is older see this link for some help: https://github.com/SyneRBI/SIRF-Exercises/issues/52. Good luck, soldier!"
    ]
-<<<<<<< HEAD
   },
   {
    "cell_type": "code",
@@ -525,8 +520,6 @@
    "metadata": {},
    "outputs": [],
    "source": []
-=======
->>>>>>> 478b3280
   }
  ],
  "metadata": {
