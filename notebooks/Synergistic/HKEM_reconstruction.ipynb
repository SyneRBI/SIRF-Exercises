--- conflicted
+++ resolved
@@ -71,11 +71,7 @@
     "#import scipy\n",
     "#from scipy import optimize\n",
     "import sirf.STIR as pet\n",
-<<<<<<< HEAD
-    "from sirf.Utilities import examples_data_path\n",
-=======
     "from exercises_data_path import exercises_data_path\n",
->>>>>>> ed42528d
     "\n",
     "# Get to correct directory\n",
     "os.chdir(os.path.join(exercises_data_path, 'Synergistic'))\n",
@@ -154,24 +150,11 @@
    "outputs": [],
    "source": [
     "full_sino = pet.AcquisitionData('FDG_tumour_sino_noisy.hs')\n",
-<<<<<<< HEAD
     "\n",
     "#%% the following multiplication is just in case the noise sinogram has a different scale from the noiseless\n",
     "# you can remove it in a real data situation\n",
     "sino = sino*1000\n",
     "\n",
-=======
-    "\n",
-    "\n",
-    "# if you want to make things faster you can rebin your data by compressing axial and view bins\n",
-    "# this will affect the quality of the reconstructed images. See help(full_sino.rebin)\n",
-    "sino = full_sino.rebin(1,1)\n",
-    "\n",
-    "#%% the following multiplication is just in case the noise sinogram has a different scale from the noiseless\n",
-    "# you can remove it in a real data situation\n",
-    "sino = sino*1000\n",
-    "\n",
->>>>>>> ed42528d
     "atten = pet.ImageData('uMap_small.hv')\n",
     "\n",
     "# Anatomical image\n",
@@ -227,15 +210,10 @@
    "outputs": [],
    "source": [
     "# Use SSRB to create smaller sinogram to speed up calculations if needed\n",
-<<<<<<< HEAD
     "# if you want to make things faster you can rebin your data by compressing axial and view bins\n",
     "# this will affect the quality of the reconstructed images. See help(full_sino.rebin)\n",
     "# if you have enough computational power you can try unsetting max_in_segment_num_to_process\n",
     "sino = full_sino.rebin(1, num_views_to_combine=1,max_in_segment_num_to_process=0,do_normalisation=False)\n"
-=======
-    "##data = sino.clone()\n",
-    "##data = data.rebin(3)"
->>>>>>> ed42528d
    ]
   },
   {
@@ -628,7 +606,6 @@
     "imshow_hot(H0_reconstructed_array[im_slice,:,:,], [0,cmax*2.], 'KEM')\n",
     "plt.subplot(1,2,2)\n",
     "imshow_hot(H1n_reconstructed_array[2][im_slice,:,:,], [0,cmax*2.], 'HKEM')"
-<<<<<<< HEAD
    ]
   },
   {
@@ -693,8 +670,6 @@
    "metadata": {},
    "source": [
     "## 4) Similar exercise could be done with other type of anatomical information. You could have a look at the de_Pierro_MAPEM notebook and repeat these exrcises"
-=======
->>>>>>> ed42528d
    ]
   }
  ],
